/*---------------------------------------------------------------------------------------------
 *  Copyright (c) Microsoft Corporation. All rights reserved.
 *  Licensed under the MIT License. See License.txt in the project root for license information.
 *--------------------------------------------------------------------------------------------*/
'use strict';

import * as path from 'path';
import {
	DebugConfiguration, Event, EventEmitter, ExtensionContext, Task,
	TextDocument, ThemeIcon, TreeDataProvider, TreeItem, TreeItemCollapsibleState, Uri,
	WorkspaceFolder, commands, debug, window, workspace, tasks, Selection, TaskGroup
} from 'vscode';
import { visit, JSONVisitor } from 'jsonc-parser';
import {
	NpmTaskDefinition, getPackageJsonUriFromTask, getScripts,
	isWorkspaceFolder, getPackageManager, getTaskName, createTask
} from './tasks';
import * as nls from 'vscode-nls';

const localize = nls.loadMessageBundle();

class Folder extends TreeItem {
	packages: PackageJSON[] = [];
	workspaceFolder: WorkspaceFolder;

	constructor(folder: WorkspaceFolder) {
		super(folder.name, TreeItemCollapsibleState.Expanded);
		this.contextValue = 'folder';
		this.resourceUri = folder.uri;
		this.workspaceFolder = folder;
		this.iconPath = ThemeIcon.Folder;
	}

	addPackage(packageJson: PackageJSON) {
		this.packages.push(packageJson);
	}
}

const packageName = 'package.json';

class PackageJSON extends TreeItem {
	path: string;
	folder: Folder;
	scripts: NpmScript[] = [];

	static getLabel(folderName: string, relativePath: string): string {
		if (relativePath.length > 0) {
			return path.join(relativePath, packageName);
		}
		return path.join(folderName, packageName);
	}

	constructor(folder: Folder, relativePath: string) {
		super(PackageJSON.getLabel(folder.label!, relativePath), TreeItemCollapsibleState.Expanded);
		this.folder = folder;
		this.path = relativePath;
		this.contextValue = 'packageJSON';
		if (relativePath) {
			this.resourceUri = Uri.file(path.join(folder!.resourceUri!.fsPath, relativePath, packageName));
		} else {
			this.resourceUri = Uri.file(path.join(folder!.resourceUri!.fsPath, packageName));
		}
		this.iconPath = ThemeIcon.File;
	}

	addScript(script: NpmScript) {
		this.scripts.push(script);
	}
}

type ExplorerCommands = 'open' | 'run';

class NpmScript extends TreeItem {
	task: Task;
	package: PackageJSON;

	constructor(context: ExtensionContext, packageJson: PackageJSON, task: Task) {
		super(task.name, TreeItemCollapsibleState.None);
		const command: ExplorerCommands = workspace.getConfiguration('npm').get<ExplorerCommands>('scriptExplorerAction') || 'open';

		const commandList = {
			'open': {
				title: 'Edit Script',
				command: 'npm.openScript',
				arguments: [this]
			},
			'run': {
				title: 'Run Script',
				command: 'npm.runScript',
				arguments: [this]
			}
		};
		this.contextValue = 'script';
		if (task.group && task.group === TaskGroup.Rebuild) {
			this.contextValue = 'debugScript';
		}
		this.package = packageJson;
		this.task = task;
		this.command = commandList[command];

		if (task.group && task.group === TaskGroup.Clean) {
			this.iconPath = {
				light: context.asAbsolutePath(path.join('resources', 'light', 'prepostscript.svg')),
				dark: context.asAbsolutePath(path.join('resources', 'dark', 'prepostscript.svg'))
			};
		} else {
			this.iconPath = {
				light: context.asAbsolutePath(path.join('resources', 'light', 'script.svg')),
				dark: context.asAbsolutePath(path.join('resources', 'dark', 'script.svg'))
			};
		}
	}

	getFolder(): WorkspaceFolder {
		return this.package.folder.workspaceFolder;
	}
}

class NoScripts extends TreeItem {
	constructor() {
		super(localize('noScripts', 'No scripts found'), TreeItemCollapsibleState.None);
		this.contextValue = 'noscripts';
	}
}

export class NpmScriptsTreeDataProvider implements TreeDataProvider<TreeItem> {
	private taskTree: Folder[] | PackageJSON[] | NoScripts[] | null = null;
	private extensionContext: ExtensionContext;
	private _onDidChangeTreeData: EventEmitter<TreeItem | null> = new EventEmitter<TreeItem | null>();
	readonly onDidChangeTreeData: Event<TreeItem | null> = this._onDidChangeTreeData.event;

	constructor(context: ExtensionContext) {
		const subscriptions = context.subscriptions;
		this.extensionContext = context;
		subscriptions.push(commands.registerCommand('npm.runScript', this.runScript, this));
		subscriptions.push(commands.registerCommand('npm.debugScript', this.debugScript, this));
		subscriptions.push(commands.registerCommand('npm.openScript', this.openScript, this));
		subscriptions.push(commands.registerCommand('npm.refresh', this.refresh, this));
		subscriptions.push(commands.registerCommand('npm.runInstall', this.runInstall, this));
	}

	private scriptIsValid(scripts: any, task: Task): boolean {
		for (const script in scripts) {
			let label = getTaskName(script, task.definition.path);
			if (task.name === label) {
				return true;
			}
		}
		return false;
	}

	private async runScript(script: NpmScript) {
		let task = script.task;
		let uri = getPackageJsonUriFromTask(task);
		let scripts = await getScripts(uri!);

		if (!this.scriptIsValid(scripts, task)) {
			this.scriptNotValid(task);
			return;
		}
		tasks.executeTask(script.task);
	}

	private extractDebugArg(scripts: any, task: Task): [string, number] | undefined {
		let script: string = scripts[task.name];

		let match = script.match(/--(inspect|debug)(-brk)?(=(\d*))?/);
		if (match) {
			if (match[4]) {
				return [match[1], parseInt(match[4])];
			}
			if (match[1] === 'inspect') {
				return [match[1], 9229];
			}
			if (match[1] === 'debug') {
				return [match[1], 5858];
			}
		}
		return undefined;
	}

	private async debugScript(script: NpmScript) {
		let task = script.task;
		let uri = getPackageJsonUriFromTask(task);
		let scripts = await getScripts(uri!);

		if (!this.scriptIsValid(scripts, task)) {
			this.scriptNotValid(task);
			return;
		}

		let debugArg = await this.extractDebugArg(scripts, task);
		if (!debugArg) {
			let message = localize('noDebugOptions', 'Could not launch "{0}" for debugging because the scripts lacks a node debug option, e.g. "--inspect-brk".', task.name);
			let learnMore = localize('learnMore', 'Learn More');
			let ok = localize('ok', 'OK');
			let result = await window.showErrorMessage(message, { modal: true }, ok, learnMore);
			if (result === learnMore) {
				commands.executeCommand('vscode.open', Uri.parse('https://code.visualstudio.com/docs/nodejs/nodejs-debugging#_launch-configuration-support-for-npm-and-other-tools'));
			}
			return;
		}

		let protocol = 'inspector';
		if (debugArg[0] === 'debug') {
			protocol = 'legacy';
		}

		let packageManager = getPackageManager(script.getFolder());
		const config: DebugConfiguration = {
			type: 'node',
			request: 'launch',
			name: `Debug ${task.name}`,
			runtimeExecutable: packageManager,
			runtimeArgs: [
				'run-script',
				task.name,
			],
			port: debugArg[1],
			protocol: protocol
		};

		if (isWorkspaceFolder(task.scope)) {
			debug.startDebugging(task.scope, config);
		}
	}

	private scriptNotValid(task: Task) {
		let message = localize('scriptInvalid', 'Could not find the script "{0}". Try to refresh the view.', task.name);
		window.showErrorMessage(message);
	}

	private findScript(document: TextDocument, script?: NpmScript): number {
		let scriptOffset = 0;
		let inScripts = false;

		let visitor: JSONVisitor = {
			onError() {
				return scriptOffset;
			},
			onObjectEnd() {
				if (inScripts) {
					inScripts = false;
				}
			},
			onObjectProperty(property: string, offset: number, _length: number) {
				if (property === 'scripts') {
					inScripts = true;
					if (!script) { // select the script section
						scriptOffset = offset;
					}
				}
				else if (inScripts && script) {
					let label = getTaskName(property, script.task.definition.path);
					if (script.task.name === label) {
						scriptOffset = offset;
					}
				}
			}
		};
		visit(document.getText(), visitor);
		return scriptOffset;

	}

	private async runInstall(selection: PackageJSON) {
		let uri: Uri | undefined = undefined;
		if (selection instanceof PackageJSON) {
			uri = selection.resourceUri;
		}
		if (!uri) {
			return;
		}
		let task = createTask('install', 'install', selection.folder.workspaceFolder, uri, []);
<<<<<<< HEAD
		workspace.executeTask(task);
=======
		tasks.executeTask(task);
>>>>>>> 8647b7c1
	}

	private async openScript(selection: PackageJSON | NpmScript) {
		let uri: Uri | undefined = undefined;
		if (selection instanceof PackageJSON) {
			uri = selection.resourceUri!;
		} else if (selection instanceof NpmScript) {
			uri = selection.package.resourceUri;
		}
		if (!uri) {
			return;
		}
		let document: TextDocument = await workspace.openTextDocument(uri);
		let offset = this.findScript(document, selection instanceof NpmScript ? selection : undefined);
		let position = document.positionAt(offset);
		await window.showTextDocument(document, { selection: new Selection(position, position) });
	}

	public refresh() {
		this.taskTree = null;
		this._onDidChangeTreeData.fire();
	}

	getTreeItem(element: TreeItem): TreeItem {
		return element;
	}

	getParent(element: TreeItem): TreeItem | null {
		if (element instanceof Folder) {
			return null;
		}
		if (element instanceof PackageJSON) {
			return element.folder;
		}
		if (element instanceof NpmScript) {
			return element.package;
		}
		if (element instanceof NoScripts) {
			return null;
		}
		return null;
	}

	async getChildren(element?: TreeItem): Promise<TreeItem[]> {
		if (!this.taskTree) {
			let taskItems = await tasks.fetchTasks({ type: 'npm' });
			if (taskItems) {
				this.taskTree = this.buildTaskTree(taskItems);
				if (this.taskTree.length === 0) {
					this.taskTree = [new NoScripts()];
				}
			}
		}
		if (element instanceof Folder) {
			return element.packages;
		}
		if (element instanceof PackageJSON) {
			return element.scripts;
		}
		if (element instanceof NpmScript) {
			return [];
		}
		if (element instanceof NoScripts) {
			return [];
		}
		if (!element) {
			if (this.taskTree) {
				return this.taskTree;
			}
		}
		return [];
	}

	private isInstallTask(task: Task): boolean {
		let fullName = getTaskName('install', task.definition.path);
		return fullName === task.name;
	}

	private buildTaskTree(tasks: Task[]): Folder[] | PackageJSON[] | NoScripts[] {
		let folders: Map<String, Folder> = new Map();
		let packages: Map<String, PackageJSON> = new Map();
		let scripts: Map<String, NpmScript> = new Map();

		let folder = null;
		let packageJson = null;

		tasks.forEach(each => {
			if (isWorkspaceFolder(each.scope) && !this.isInstallTask(each)) {
				folder = folders.get(each.scope.name);
				if (!folder) {
					folder = new Folder(each.scope);
					folders.set(each.scope.name, folder);
				}
				let definition: NpmTaskDefinition = <NpmTaskDefinition>each.definition;
				let relativePath = definition.path ? definition.path : '';
				let fullPath = path.join(each.scope.name, relativePath);
				packageJson = packages.get(fullPath);
				if (!packageJson) {
					packageJson = new PackageJSON(folder, relativePath);
					folder.addPackage(packageJson);
					packages.set(fullPath, packageJson);
				}
				let fullScriptPath = path.join(packageJson.path, each.name);
				if (!scripts.get(fullScriptPath)) {
					let script = new NpmScript(this.extensionContext, packageJson, each);
					packageJson.addScript(script);
					scripts.set(fullScriptPath, script);
				}
			}
		});
		if (folders.size === 1) {
			return [...packages.values()];
		}
		return [...folders.values()];
	}
}<|MERGE_RESOLUTION|>--- conflicted
+++ resolved
@@ -272,11 +272,7 @@
 			return;
 		}
 		let task = createTask('install', 'install', selection.folder.workspaceFolder, uri, []);
-<<<<<<< HEAD
-		workspace.executeTask(task);
-=======
 		tasks.executeTask(task);
->>>>>>> 8647b7c1
 	}
 
 	private async openScript(selection: PackageJSON | NpmScript) {
