/*---------------------------------------------------------------------------------------------
 *  Copyright (c) Microsoft Corporation. All rights reserved.
 *  Licensed under the MIT License. See License.txt in the project root for license information.
 *--------------------------------------------------------------------------------------------*/

import { Event } from 'vs/base/common/event';
import { ITextModel } from 'vs/editor/common/model';
import { IModelService } from 'vs/editor/common/services/model';
import { localize } from 'vs/nls';
import { IConfigurationService } from 'vs/platform/configuration/common/configuration';
import { IInstantiationService } from 'vs/platform/instantiation/common/instantiation';
import { ITerminalInstance, ITerminalService, IXtermTerminal } from 'vs/workbench/contrib/terminal/browser/terminal';
import type { Terminal } from 'xterm';
import { ITerminalCommand, TerminalCapability } from 'vs/platform/terminal/common/capabilities/capabilities';
import { IQuickInputService, IQuickPick, IQuickPickItem } from 'vs/platform/quickinput/common/quickInput';
import { AudioCue, IAudioCueService } from 'vs/platform/audioCues/browser/audioCueService';
import { IContextKeyService } from 'vs/platform/contextkey/common/contextkey';
import { withNullAsUndefined } from 'vs/base/common/types';
import { BufferContentTracker } from 'vs/workbench/contrib/terminalContrib/accessibility/browser/bufferContentTracker';
import { ILogService } from 'vs/platform/log/common/log';
import { IEditorViewState } from 'vs/editor/common/editorCommon';
<<<<<<< HEAD
import { TerminalAccessibleWidget } from 'vs/workbench/contrib/terminalContrib/accessibility/browser/terminalAccessibleWidget';
import { TerminalContextKeys } from 'vs/workbench/contrib/terminal/common/terminalContextKey';
=======

export const enum NavigationType {
	Next = 'next',
	Previous = 'previous'
}

const enum CssClass {
	Active = 'active',
	Hide = 'hide'
}
>>>>>>> e2614f09

interface IAccessibleBufferQuickPickItem extends IQuickPickItem {
	lineNumber: number;
	exitCode?: number;
}

export const enum ClassName {
	AccessibleBuffer = 'accessible-buffer',
	Active = 'active'
}

export class AccessibleBufferWidget extends TerminalAccessibleWidget {
	private _isUpdating: boolean = false;
	private _pendingUpdates = 0;

	private _bufferTracker: BufferContentTracker;

	private _cursorPosition: { lineNumber: number; column: number } | undefined;

	constructor(
		_instance: Pick<ITerminalInstance, 'shellType' | 'capabilities' | 'onDidRequestFocus' | 'resource'>,
		_xterm: Pick<IXtermTerminal, 'shellIntegration' | 'getFont'> & { raw: Terminal },
		@IInstantiationService _instantiationService: IInstantiationService,
		@IModelService _modelService: IModelService,
		@IConfigurationService _configurationService: IConfigurationService,
		@IQuickInputService private readonly _quickInputService: IQuickInputService,
		@IAudioCueService private readonly _audioCueService: IAudioCueService,
		@IContextKeyService _contextKeyService: IContextKeyService,
		@ILogService private readonly _logService: ILogService,
		@ITerminalService _terminalService: ITerminalService
	) {
		super(ClassName.AccessibleBuffer, _instance, _xterm, TerminalContextKeys.accessibleBufferFocus, _instantiationService, _modelService, _configurationService, _contextKeyService, _terminalService);
		this._bufferTracker = _instantiationService.createInstance(BufferContentTracker, _xterm);
		this.element.ariaRoleDescription = localize('terminal.integrated.accessibleBuffer', 'Terminal buffer');
		this.updateEditor();
		this.add(this.editorWidget.onDidFocusEditorText(async () => {
			if (this.element.classList.contains(ClassName.Active)) {
				// the user has focused the editor via mouse or
				// Go to Command was run so we've already updated the editor
				return;
			}
			// if the editor is focused via tab, we need to update the model
			// and show it
			this.registerListeners();
			await this.updateEditor();
			this.element.classList.add(ClassName.Active);
		}));
	}

<<<<<<< HEAD
	async createQuickPick(): Promise<IQuickPick<IAccessibleBufferQuickPickItem> | undefined> {
		this._cursorPosition = withNullAsUndefined(this.editorWidget.getPosition());
=======
	navigateToCommand(type: NavigationType): void {
		const currentLine = this._editorWidget.getPosition()?.lineNumber || this._getDefaultCursorPosition()?.lineNumber;
		const commands = this._getCommandsWithEditorLine();
		if (!commands?.length || !currentLine) {
			return;
		}

		const filteredCommands = type === NavigationType.Previous ? commands.filter(c => c.lineNumber < currentLine).sort((a, b) => b.lineNumber - a.lineNumber) : commands.filter(c => c.lineNumber > currentLine).sort((a, b) => a.lineNumber - b.lineNumber);
		if (!filteredCommands.length) {
			return;
		}
		this._cursorPosition = { lineNumber: filteredCommands[0].lineNumber, column: 1 };
		this._resetPosition();
	}

	private _getEditorLineForCommand(command: ITerminalCommand): number | undefined {
		let line = command.marker?.line;
		if (line === undefined || !command.command.length || line < 0) {
			return;
		}
		line = this._bufferTracker.bufferToEditorLineMapping.get(line);
		if (!line) {
			return;
		}
		return line + 1;
	}

	private _getCommandsWithEditorLine(): ICommandWithEditorLine[] | undefined {
>>>>>>> e2614f09
		const commands = this._instance.capabilities.get(TerminalCapability.CommandDetection)?.commands;
		if (!commands?.length) {
			return;
		}
		const result: ICommandWithEditorLine[] = [];
		for (const command of commands) {
			const lineNumber = this._getEditorLineForCommand(command);
			if (!lineNumber) {
				continue;
			}
			result.push({ command, lineNumber });
		}
		return result;
	}

	async createQuickPick(): Promise<IQuickPick<IAccessibleBufferQuickPickItem> | undefined> {
		this._cursorPosition = withNullAsUndefined(this._editorWidget.getPosition());
		const commands = this._getCommandsWithEditorLine();
		if (!commands) {
			return;
		}
		const quickPickItems: IAccessibleBufferQuickPickItem[] = [];
		for (const { command, lineNumber } of commands) {
			const line = this._getEditorLineForCommand(command);
			if (!line) {
				continue;
			}
			quickPickItems.push(
				{
					label: localize('terminal.integrated.symbolQuickPick.labelNoExitCode', '{0}', command.command),
					lineNumber,
					exitCode: command.exitCode
				});
		}
		const quickPick = this._quickInputService.createQuickPick<IAccessibleBufferQuickPickItem>();
		quickPick.canSelectMany = false;
		quickPick.onDidChangeActive(() => {
			const activeItem = quickPick.activeItems[0];
			if (!activeItem) {
				return;
			}
			if (activeItem.exitCode) {
				this._audioCueService.playAudioCue(AudioCue.error, true);
			}
			this.editorWidget.revealLine(activeItem.lineNumber, 0);
		});
		quickPick.onDidHide(() => {
			this._resetPosition();
			quickPick.dispose();
		});
		quickPick.onDidAccept(() => {
			const item = quickPick.activeItems[0];
			const model = this.editorWidget.getModel();
			if (!model) {
				return;
			}
			if (!item && this._cursorPosition) {
				this._resetPosition();
			} else {
				this._cursorPosition = { lineNumber: item.lineNumber, column: 1 };
			}
			this.editorWidget.focus();
			return;
		});
		quickPick.items = quickPickItems.reverse();
		return quickPick;
	}

	private _resetPosition(): void {
		this._cursorPosition = this._cursorPosition ?? this._getDefaultCursorPosition();
		if (!this._cursorPosition) {
			return;
		}
		this.editorWidget.setPosition(this._cursorPosition);
		this.editorWidget.setScrollPosition({ scrollTop: this.editorWidget.getTopForLineNumber(this._cursorPosition.lineNumber) });
	}

	override layout(): void {
		if (this._bufferTracker) {
			this._bufferTracker.reset();
		}
		super.layout();
	}

	async updateEditor(dataChanged?: boolean): Promise<void> {
		if (this._isUpdating) {
			this._pendingUpdates++;
			return;
		}
		this._isUpdating = true;
		const model = await this._updateModel(dataChanged);
		if (!model) {
			return;
		}
		this._isUpdating = false;
		if (this._pendingUpdates) {
			this._logService.debug('TerminalAccessibleBuffer._updateEditor: pending updates', this._pendingUpdates);
			this._pendingUpdates--;
			await this.updateEditor(dataChanged);
		}
	}

	override registerListeners(): void {
		super.registerListeners();
		this._xterm.raw.onWriteParsed(async () => {
			if (this._xterm.raw.buffer.active.baseY === 0) {
				await this.updateEditor(true);
			}
		});
		const onRequestUpdateEditor = Event.latch(this._xterm.raw.onScroll);
		this._listeners.push(onRequestUpdateEditor(async () => await this.updateEditor(true)));
	}

	private _getDefaultCursorPosition(): { lineNumber: number; column: number } | undefined {
		const modelLineCount = this.editorWidget.getModel()?.getLineCount();
		return modelLineCount ? { lineNumber: modelLineCount, column: 1 } : undefined;
	}

	private async _updateModel(dataChanged?: boolean): Promise<ITextModel> {
		const linesBefore = this._bufferTracker.lines.length;
		this._bufferTracker.update();
		const linesAfter = this._bufferTracker.lines.length;
		const modelChanged = linesBefore !== linesAfter;

		// Save the view state before the update if it was set by the user
		let savedViewState: IEditorViewState | undefined;
		if (dataChanged) {
			savedViewState = withNullAsUndefined(this.editorWidget.saveViewState());
		}

		let model = this.editorWidget.getModel();
		const text = this._bufferTracker.lines.join('\n');
		if (model) {
			model.setValue(text);
		} else {
			model = await this.getTextModel(this._instance.resource.with({ fragment: `${ClassName.AccessibleBuffer}-${text}` }));
		}
		this.editorWidget.setModel(model);

		// If the model changed due to new data, restore the view state
		// If the model changed due to a refresh or the cursor is a the top, set to the bottom of the buffer
		// Otherwise, don't change the position
		const positionTopOfBuffer = this.editorWidget.getPosition()?.lineNumber === 1 && this.editorWidget.getPosition()?.column === 1;
		if (savedViewState) {
			this.editorWidget.restoreViewState(savedViewState);
		} else if (modelChanged || positionTopOfBuffer) {
			const defaultPosition = this._getDefaultCursorPosition();
			if (defaultPosition) {
				this.editorWidget.setPosition(defaultPosition);
				this.editorWidget.setScrollPosition({ scrollTop: this.editorWidget.getTopForLineNumber(defaultPosition.lineNumber) });
			}
		}
		return model!;
	}
}

interface ICommandWithEditorLine { command: ITerminalCommand; lineNumber: number }
<|MERGE_RESOLUTION|>--- conflicted
+++ resolved
@@ -19,21 +19,13 @@
 import { BufferContentTracker } from 'vs/workbench/contrib/terminalContrib/accessibility/browser/bufferContentTracker';
 import { ILogService } from 'vs/platform/log/common/log';
 import { IEditorViewState } from 'vs/editor/common/editorCommon';
-<<<<<<< HEAD
 import { TerminalAccessibleWidget } from 'vs/workbench/contrib/terminalContrib/accessibility/browser/terminalAccessibleWidget';
 import { TerminalContextKeys } from 'vs/workbench/contrib/terminal/common/terminalContextKey';
-=======
 
 export const enum NavigationType {
 	Next = 'next',
 	Previous = 'previous'
 }
-
-const enum CssClass {
-	Active = 'active',
-	Hide = 'hide'
-}
->>>>>>> e2614f09
 
 interface IAccessibleBufferQuickPickItem extends IQuickPickItem {
 	lineNumber: number;
@@ -83,12 +75,8 @@
 		}));
 	}
 
-<<<<<<< HEAD
-	async createQuickPick(): Promise<IQuickPick<IAccessibleBufferQuickPickItem> | undefined> {
-		this._cursorPosition = withNullAsUndefined(this.editorWidget.getPosition());
-=======
 	navigateToCommand(type: NavigationType): void {
-		const currentLine = this._editorWidget.getPosition()?.lineNumber || this._getDefaultCursorPosition()?.lineNumber;
+		const currentLine = this.editorWidget.getPosition()?.lineNumber || this._getDefaultCursorPosition()?.lineNumber;
 		const commands = this._getCommandsWithEditorLine();
 		if (!commands?.length || !currentLine) {
 			return;
@@ -115,7 +103,6 @@
 	}
 
 	private _getCommandsWithEditorLine(): ICommandWithEditorLine[] | undefined {
->>>>>>> e2614f09
 		const commands = this._instance.capabilities.get(TerminalCapability.CommandDetection)?.commands;
 		if (!commands?.length) {
 			return;
@@ -132,7 +119,7 @@
 	}
 
 	async createQuickPick(): Promise<IQuickPick<IAccessibleBufferQuickPickItem> | undefined> {
-		this._cursorPosition = withNullAsUndefined(this._editorWidget.getPosition());
+		this._cursorPosition = withNullAsUndefined(this.editorWidget.getPosition());
 		const commands = this._getCommandsWithEditorLine();
 		if (!commands) {
 			return;
