/*---------------------------------------------------------------------------------------------
 *  Copyright (c) Microsoft Corporation. All rights reserved.
 *  Licensed under the MIT License. See License.txt in the project root for license information.
 *--------------------------------------------------------------------------------------------*/

import { EventType, addDisposableListener } from 'vs/base/browser/dom';
import { IKeyboardEvent, StandardKeyboardEvent } from 'vs/base/browser/keyboardEvent';
import { ActionsOrientation } from 'vs/base/browser/ui/actionbar/actionbar';
import { alert } from 'vs/base/browser/ui/aria/aria';
import { IAction } from 'vs/base/common/actions';
import { Codicon } from 'vs/base/common/codicons';
import { Event } from 'vs/base/common/event';
import { KeyCode } from 'vs/base/common/keyCodes';
import { Disposable, DisposableStore, IDisposable } from 'vs/base/common/lifecycle';
import { marked } from 'vs/base/common/marked/marked';
import { isMacintosh } from 'vs/base/common/platform';
import { ThemeIcon } from 'vs/base/common/themables';
import { URI } from 'vs/base/common/uri';
import { IEditorConstructionOptions } from 'vs/editor/browser/config/editorConfiguration';
import { EditorExtensionsRegistry } from 'vs/editor/browser/editorExtensions';
import { CodeEditorWidget, ICodeEditorWidgetOptions } from 'vs/editor/browser/widget/codeEditorWidget';
import { Position } from 'vs/editor/common/core/position';
import { ITextModel } from 'vs/editor/common/model';
import { IModelService } from 'vs/editor/common/services/model';
import { AccessibilityHelpNLS } from 'vs/editor/common/standaloneStrings';
import { CodeActionController } from 'vs/editor/contrib/codeAction/browser/codeActionController';
import { localize } from 'vs/nls';
import { IAccessibilityService } from 'vs/platform/accessibility/common/accessibility';
import { createAndFillInActionBarActions } from 'vs/platform/actions/browser/menuEntryActionViewItem';
import { WorkbenchToolBar } from 'vs/platform/actions/browser/toolbar';
import { IMenuService, MenuId } from 'vs/platform/actions/common/actions';
import { IConfigurationService } from 'vs/platform/configuration/common/configuration';
import { IContextKey, IContextKeyService } from 'vs/platform/contextkey/common/contextkey';
import { IContextViewDelegate, IContextViewService } from 'vs/platform/contextview/browser/contextView';
import { IInstantiationService, createDecorator } from 'vs/platform/instantiation/common/instantiation';
import { IKeybindingService } from 'vs/platform/keybinding/common/keybinding';
import { ILayoutService } from 'vs/platform/layout/browser/layoutService';
import { IOpenerService } from 'vs/platform/opener/common/opener';
import { IPickerQuickAccessItem } from 'vs/platform/quickinput/browser/pickerQuickAccess';
import { IQuickInputService } from 'vs/platform/quickinput/common/quickInput';
import { AccessibilityVerbositySettingId, AccessibleViewProviderId, accessibilityHelpIsShown, accessibleViewCurrentProviderId, accessibleViewGoToSymbolSupported, accessibleViewIsShown, accessibleViewOnLastLine, accessibleViewSupportsNavigation, accessibleViewVerbosityEnabled } from 'vs/workbench/contrib/accessibility/browser/accessibilityConfiguration';
import { AccessibilityCommandId } from 'vs/workbench/contrib/accessibility/common/accessibilityCommands';
import { getSimpleEditorOptions } from 'vs/workbench/contrib/codeEditor/browser/simpleEditorOptions';

const enum DIMENSIONS {
	MAX_WIDTH = 600
}

export interface IAccessibleContentProvider {
	id: AccessibleViewProviderId;
	verbositySettingKey: AccessibilityVerbositySettingId;
	options: IAccessibleViewOptions;
	/**
	 * Note that a Codicon class should be provided for each action.
	 * If not, a default will be used.
	 */
	actions?: IAction[];
	provideContent(): string;
	onClose(): void;
	onKeyUp?(e: IKeyboardEvent): void;
	previous?(): void;
	next?(): void;
	/**
	 * When the language is markdown, this is provided by default.
	 */
	getSymbols?(): IAccessibleViewSymbol[];
	/**
	 * Note that this will only take effect if the provider has an ID.
	 */
	onDidRequestClearLastProvider?: Event<AccessibleViewProviderId>;
}

export const IAccessibleViewService = createDecorator<IAccessibleViewService>('accessibleViewService');

export interface IAccessibleViewService {
	readonly _serviceBrand: undefined;
	show(provider: IAccessibleContentProvider): void;
	showLastProvider(id: AccessibleViewProviderId): void;
	showAccessibleViewHelp(): void;
	next(): void;
	previous(): void;
	goToSymbol(): void;
	disableHint(): void;
	getPosition(): Position | undefined;
	setPosition(position: Position, reveal?: boolean): void;
	getLastPosition(): Position | undefined;
	/**
	 * If the setting is enabled, provides the open accessible view hint as a localized string.
	 * @param verbositySettingKey The setting key for the verbosity of the feature
	 */
	getOpenAriaHint(verbositySettingKey: AccessibilityVerbositySettingId): string | null;
}

export const enum AccessibleViewType {
	Help = 'help',
	View = 'view'
}

export const enum NavigationType {
	Previous = 'previous',
	Next = 'next'
}

export interface IAccessibleViewOptions {
	readMoreUrl?: string;
	/**
	 * Defaults to markdown
	 */
	language?: string;
	type: AccessibleViewType;
	/**
	 * By default, places the cursor on the last line of the accessible view.
	 */
	positionBottom?: boolean;
	/**
	 * @returns a string that will be used as the content of the help dialog
	 * instead of the one provided by default.
	 */
	customHelp?: () => string;
	/**
	 * If this provider might want to request to be shown again, provide an ID.
	 */
	id?: AccessibleViewProviderId;
}

export class AccessibleView extends Disposable {
	private _editorWidget: CodeEditorWidget;

	private _accessiblityHelpIsShown: IContextKey<boolean>;
	private _onLastLine: IContextKey<boolean>;
	private _accessibleViewIsShown: IContextKey<boolean>;
	private _accessibleViewSupportsNavigation: IContextKey<boolean>;
	private _accessibleViewVerbosityEnabled: IContextKey<boolean>;
	private _accessibleViewGoToSymbolSupported: IContextKey<boolean>;
	private _accessibleViewCurrentProviderId: IContextKey<string>;

	get editorWidget() { return this._editorWidget; }
	private _container: HTMLElement;
	private _title: HTMLElement;
	private readonly _toolbar: WorkbenchToolBar;

	private _currentProvider: IAccessibleContentProvider | undefined;
	private _currentContent: string | undefined;

	private _lastProvider: IAccessibleContentProvider | undefined;

	constructor(
		@IOpenerService private readonly _openerService: IOpenerService,
		@IInstantiationService private readonly _instantiationService: IInstantiationService,
		@IConfigurationService private readonly _configurationService: IConfigurationService,
		@IModelService private readonly _modelService: IModelService,
		@IContextViewService private readonly _contextViewService: IContextViewService,
		@IContextKeyService private readonly _contextKeyService: IContextKeyService,
		@IAccessibilityService private readonly _accessibilityService: IAccessibilityService,
		@IKeybindingService private readonly _keybindingService: IKeybindingService,
		@ILayoutService private readonly _layoutService: ILayoutService,
		@IMenuService private readonly _menuService: IMenuService
	) {
		super();

		this._accessiblityHelpIsShown = accessibilityHelpIsShown.bindTo(this._contextKeyService);
		this._accessibleViewIsShown = accessibleViewIsShown.bindTo(this._contextKeyService);
		this._accessibleViewSupportsNavigation = accessibleViewSupportsNavigation.bindTo(this._contextKeyService);
		this._accessibleViewVerbosityEnabled = accessibleViewVerbosityEnabled.bindTo(this._contextKeyService);
		this._accessibleViewGoToSymbolSupported = accessibleViewGoToSymbolSupported.bindTo(this._contextKeyService);
		this._accessibleViewCurrentProviderId = accessibleViewCurrentProviderId.bindTo(this._contextKeyService);
		this._onLastLine = accessibleViewOnLastLine.bindTo(this._contextKeyService);

		this._container = document.createElement('div');
		this._container.classList.add('accessible-view');
		const codeEditorWidgetOptions: ICodeEditorWidgetOptions = {
			contributions: EditorExtensionsRegistry.getEditorContributions().filter(c => c.id !== CodeActionController.ID)
		};
		const titleBar = document.createElement('div');
		titleBar.classList.add('accessible-view-title-bar');
		this._title = document.createElement('div');
		this._title.classList.add('accessible-view-title');
		titleBar.appendChild(this._title);
		const actionBar = document.createElement('div');
		actionBar.classList.add('accessible-view-action-bar');
		titleBar.appendChild(actionBar);
		this._container.appendChild(titleBar);
		this._toolbar = this._register(_instantiationService.createInstance(WorkbenchToolBar, actionBar, { orientation: ActionsOrientation.HORIZONTAL }));
		this._toolbar.context = { viewId: 'accessibleView' };
		const toolbarElt = this._toolbar.getElement();
		toolbarElt.tabIndex = 0;

		const editorOptions: IEditorConstructionOptions = {
			...getSimpleEditorOptions(this._configurationService),
			lineDecorationsWidth: 6,
			dragAndDrop: false,
			cursorWidth: 1,
			wrappingStrategy: 'advanced',
			wrappingIndent: 'none',
			padding: { top: 2, bottom: 2 },
			quickSuggestions: false,
			renderWhitespace: 'none',
			dropIntoEditor: { enabled: false },
			readOnly: true,
			fontFamily: 'var(--monaco-monospace-font)'
		};
		this._editorWidget = this._register(this._instantiationService.createInstance(CodeEditorWidget, this._container, editorOptions, codeEditorWidgetOptions));
		this._register(this._accessibilityService.onDidChangeScreenReaderOptimized(() => {
			if (this._currentProvider && this._accessiblityHelpIsShown.get()) {
				this.show(this._currentProvider);
			}
		}));
		this._register(this._configurationService.onDidChangeConfiguration(e => {
			if (this._currentProvider && e.affectsConfiguration(this._currentProvider.verbositySettingKey)) {
				if (this._accessiblityHelpIsShown.get()) {
					this.show(this._currentProvider);
				}
				this._accessibleViewVerbosityEnabled.set(this._configurationService.getValue(this._currentProvider.verbositySettingKey));
				this._updateToolbar(this._currentProvider.actions, this._currentProvider.options.type);
			}
		}));
		this._register(this._editorWidget.onDidDispose(() => this._resetContextKeys()));
		this._register(this._editorWidget.onDidChangeCursorPosition(() => {
			this._onLastLine.set(this._editorWidget.getPosition()?.lineNumber === this._editorWidget.getModel()?.getLineCount());
		}));
	}

	private _resetContextKeys(): void {
		this._accessiblityHelpIsShown.reset();
		this._accessibleViewIsShown.reset();
		this._accessibleViewSupportsNavigation.reset();
		this._accessibleViewVerbosityEnabled.reset();
		this._accessibleViewGoToSymbolSupported.reset();
		this._accessibleViewCurrentProviderId.reset();
	}

	showLastProvider(id: AccessibleViewProviderId): void {
		if (!this._lastProvider || this._lastProvider.options.id !== id) {
			return;
		}
		this.show(this._lastProvider);
	}

	show(provider?: IAccessibleContentProvider, symbol?: IAccessibleViewSymbol, showAccessibleViewHelp?: boolean, lineNumber?: number): void {
		provider = provider ?? this._currentProvider;
		if (!provider) {
			return;
		}
		const delegate: IContextViewDelegate = {
			getAnchor: () => { return { x: (window.innerWidth / 2) - ((Math.min(this._layoutService.dimension.width * 0.62 /* golden cut */, DIMENSIONS.MAX_WIDTH)) / 2), y: this._layoutService.offset.quickPickTop }; },
			render: (container) => {
				container.classList.add('accessible-view-container');
				return this._render(provider!, container, showAccessibleViewHelp);
			},
			onHide: () => {
				if (!showAccessibleViewHelp) {
					this._updateLastProvider();
					this._currentProvider = undefined;
					this._resetContextKeys();
				}
			}
		};
		this._contextViewService.showContextView(delegate);

		if (lineNumber) {
			// Context view takes time to show up, so we need to wait for it to show up before we can set the position
			setTimeout(() => {
				this._editorWidget.revealLine(lineNumber);
				this._editorWidget.setSelection({ startLineNumber: lineNumber, startColumn: 1, endLineNumber: lineNumber, endColumn: 1 });
			}, 50);
		}

		if (symbol && this._currentProvider) {
			this.showSymbol(this._currentProvider, symbol);
		}
		if (provider.onDidRequestClearLastProvider) {
			this._register(provider.onDidRequestClearLastProvider((id) => {
				if (this._lastProvider?.options.id === id) {
					this._lastProvider = undefined;
				}
			}));
		}
		if (provider.options.id) {
			// only cache a provider with an ID so that it will eventually be cleared.
			this._lastProvider = provider;
		}
	}

	previous(): void {
		if (!this._currentProvider) {
			return;
		}
		this._currentProvider.previous?.();
	}

	next(): void {
		if (!this._currentProvider) {
			return;
		}
		this._currentProvider.next?.();
	}

	goToSymbol(): void {
		if (!this._currentProvider) {
			return;
		}
		this._instantiationService.createInstance(AccessibleViewSymbolQuickPick, this).show(this._currentProvider);
	}

	getSymbols(): IAccessibleViewSymbol[] | undefined {
		if (!this._currentProvider || !this._currentContent) {
			return;
		}
		const symbols: IAccessibleViewSymbol[] = this._currentProvider.getSymbols?.() || [];
		if (symbols?.length) {
			return symbols;
		}
		if (this._currentProvider.options.language && this._currentProvider.options.language !== 'markdown') {
			// Symbols haven't been provided and we cannot parse this language
			return;
		}
		const markdownTokens: marked.TokensList | undefined = marked.lexer(this._currentContent);
		if (!markdownTokens) {
			return;
		}
		this._convertTokensToSymbols(markdownTokens, symbols);
		return symbols.length ? symbols : undefined;
	}

	private _convertTokensToSymbols(tokens: marked.TokensList, symbols: IAccessibleViewSymbol[]): void {
		let firstListItem: string | undefined;
		for (const token of tokens) {
			let label: string | undefined = undefined;
			if ('type' in token) {
				switch (token.type) {
					case 'heading':
					case 'paragraph':
					case 'code':
						label = token.text;
						break;
					case 'list': {
						const firstItem = token.items?.[0];
						if (!firstItem) {
							break;
						}
						firstListItem = `- ${firstItem.text}`;
						label = token.items?.map(i => i.text).join(', ');
						break;
					}
				}
			}
			if (label) {
				symbols.push({ markdownToParse: label, label: localize('symbolLabel', "({0}) {1}", token.type, label), ariaLabel: localize('symbolLabelAria', "({0}) {1}", token.type, label), firstListItem });
				firstListItem = undefined;
			}
		}
	}

	showSymbol(provider: IAccessibleContentProvider, symbol: IAccessibleViewSymbol): void {
		if (!this._currentContent) {
			return;
		}
		let lineNumber: number | undefined = symbol.lineNumber;
		const markdownToParse = symbol.markdownToParse;
		if (lineNumber === undefined && markdownToParse === undefined) {
			// No symbols provided and we cannot parse this language
			return;
		}

		if (lineNumber === undefined && markdownToParse) {
			// Note that this scales poorly, thus isn't used for worst case scenarios like the terminal, for which a line number will always be provided.
			// Parse the markdown to find the line number
			const index = this._currentContent.split('\n').findIndex(line => line.includes(markdownToParse.split('\n')[0]) || (symbol.firstListItem && line.includes(symbol.firstListItem))) ?? -1;
			if (index >= 0) {
				lineNumber = index + 1;
			}
		}
		if (lineNumber === undefined) {
			return;
		}
		this.show(provider, undefined, undefined, lineNumber);
		this._updateContextKeys(provider, true);
	}

	disableHint(): void {
		if (!this._currentProvider) {
			return;
		}
		this._configurationService.updateValue(this._currentProvider?.verbositySettingKey, false);
		alert(localize('disableAccessibilityHelp', '{0} accessibility verbosity is now disabled', this._currentProvider.verbositySettingKey));
	}

	private _updateContextKeys(provider: IAccessibleContentProvider, shown: boolean): void {
		if (provider.options.type === AccessibleViewType.Help) {
			this._accessiblityHelpIsShown.set(shown);
			this._accessibleViewIsShown.reset();
		} else {
			this._accessibleViewIsShown.set(shown);
			this._accessiblityHelpIsShown.reset();
		}
		if (provider.next && provider.previous) {
			this._accessibleViewSupportsNavigation.set(true);
		} else {
			this._accessibleViewSupportsNavigation.reset();
		}
		const verbosityEnabled: boolean = this._configurationService.getValue(provider.verbositySettingKey);
		this._accessibleViewVerbosityEnabled.set(verbosityEnabled);
		this._accessibleViewGoToSymbolSupported.set(this._goToSymbolsSupported() ? this.getSymbols()?.length! > 0 : false);
	}

	private _render(provider: IAccessibleContentProvider, container: HTMLElement, showAccessibleViewHelp?: boolean): IDisposable {
		if (!showAccessibleViewHelp) {
			// don't overwrite the current provider
			this._currentProvider = provider;
			this._accessibleViewCurrentProviderId.set(provider.id);
		}
		const value = this._configurationService.getValue(provider.verbositySettingKey);
		const readMoreLink = provider.options.readMoreUrl ? localize("openDoc", "\n\nOpen a browser window with more information related to accessibility (H).") : '';
		let disableHelpHint = '';
		if (provider.options.type === AccessibleViewType.Help && !!value) {
			disableHelpHint = this._getDisableVerbosityHint(provider.verbositySettingKey);
		}
		const accessibilitySupport = this._accessibilityService.isScreenReaderOptimized();
		let message = '';
		if (provider.options.type === AccessibleViewType.Help) {
			const turnOnMessage = (
				isMacintosh
					? AccessibilityHelpNLS.changeConfigToOnMac
					: AccessibilityHelpNLS.changeConfigToOnWinLinux
			);
			if (accessibilitySupport && provider.verbositySettingKey === AccessibilityVerbositySettingId.Editor) {
				message = AccessibilityHelpNLS.auto_on;
				message += '\n';
			} else if (!accessibilitySupport) {
				message = AccessibilityHelpNLS.auto_off + '\n' + turnOnMessage;
				message += '\n';
			}
		}
		const verbose = this._configurationService.getValue(provider.verbositySettingKey);
		const exitThisDialogHint = verbose && !provider.options.positionBottom ? localize('exit', '\n\nExit this dialog (Escape).') : '';
		this._currentContent = message + provider.provideContent() + readMoreLink + disableHelpHint + exitThisDialogHint;
		this._updateContextKeys(provider, true);

		this._getTextModel(URI.from({ path: `accessible-view-${provider.verbositySettingKey}`, scheme: 'accessible-view', fragment: this._currentContent })).then((model) => {
			if (!model) {
				return;
			}
			this._editorWidget.setModel(model);
			const domNode = this._editorWidget.getDomNode();
			if (!domNode) {
				return;
			}
			model.setLanguage(provider.options.language ?? 'markdown');
			container.appendChild(this._container);
			let actionsHint = '';
			const verbose = this._configurationService.getValue(provider.verbositySettingKey);
			const hasActions = this._accessibleViewSupportsNavigation.get() || this._accessibleViewVerbosityEnabled.get() || this._accessibleViewGoToSymbolSupported.get() || this._currentProvider?.actions;
			if (verbose && !showAccessibleViewHelp && hasActions) {
				actionsHint = provider.options.positionBottom ? localize('ariaAccessibleViewActionsBottom', 'Explore actions such as disabling this hint (Shift+Tab), use Escape to exit this dialog.') : localize('ariaAccessibleViewActions', 'Explore actions such as disabling this hint (Shift+Tab).');
			}
			let ariaLabel = provider.options.type === AccessibleViewType.Help ? localize('accessibility-help', "Accessibility Help") : localize('accessible-view', "Accessible View");
			this._title.textContent = ariaLabel;
			if (actionsHint && provider.options.type === AccessibleViewType.View) {
				ariaLabel = localize('accessible-view-hint', "Accessible View, {0}", actionsHint);
			} else if (actionsHint) {
				ariaLabel = localize('accessibility-help-hint', "Accessibility Help, {0}", actionsHint);
			}
			this._editorWidget.updateOptions({ ariaLabel });
			this._editorWidget.focus();
			if (this._currentProvider?.options.positionBottom) {
				const lastLine = this.editorWidget.getModel()?.getLineCount();
				const position = lastLine !== undefined && lastLine > 0 ? new Position(lastLine, 1) : undefined;
				if (position) {
					this._editorWidget.setPosition(position);
					this._editorWidget.revealLine(position.lineNumber);
				}
			}
		});
		this._updateToolbar(provider.actions, provider.options.type);

		const handleEscape = (e: KeyboardEvent | IKeyboardEvent): void => {
			e.stopPropagation();
			this._contextViewService.hideContextView();
			this._updateContextKeys(provider, false);
			// HACK: Delay to allow the context view to hide #186514
			setTimeout(() => provider.onClose(), 100);
		};
		const disposableStore = new DisposableStore();
		disposableStore.add(this._editorWidget.onKeyUp((e) => provider.onKeyUp?.(e)));
		disposableStore.add(this._editorWidget.onKeyDown((e) => {
			if (e.keyCode === KeyCode.Escape) {
				handleEscape(e);
			} else if (e.keyCode === KeyCode.KeyH && provider.options.readMoreUrl) {
				const url: string = provider.options.readMoreUrl!;
				alert(AccessibilityHelpNLS.openingDocs);
				this._openerService.open(URI.parse(url));
				e.preventDefault();
				e.stopPropagation();
			}
		}));
		disposableStore.add(addDisposableListener(this._toolbar.getElement(), EventType.KEY_DOWN, (e: KeyboardEvent) => {
			const keyboardEvent = new StandardKeyboardEvent(e);
			if (keyboardEvent.equals(KeyCode.Escape)) {
				handleEscape(e);
			}
		}));
		disposableStore.add(this._editorWidget.onDidBlurEditorWidget(() => {
			if (document.activeElement !== this._toolbar.getElement()) {
				this._contextViewService.hideContextView();
			}
		}));
		disposableStore.add(this._editorWidget.onDidContentSizeChange(() => this._layout()));
		disposableStore.add(this._layoutService.onDidLayout(() => this._layout()));
		return disposableStore;
	}

	private _updateToolbar(providedActions?: IAction[], type?: AccessibleViewType): void {
		this._toolbar.setAriaLabel(type === AccessibleViewType.Help ? localize('accessibleHelpToolbar', 'Accessibility Help') : localize('accessibleViewToolbar', "Accessible View"));
		const menuActions: IAction[] = [];
		const toolbarMenu = this._register(this._menuService.createMenu(MenuId.AccessibleView, this._contextKeyService));
		createAndFillInActionBarActions(toolbarMenu, {}, menuActions);
		if (providedActions) {
			for (const providedAction of providedActions) {
				providedAction.class = providedAction.class || ThemeIcon.asClassName(Codicon.primitiveSquare);
				providedAction.checked = undefined;
			}
			this._toolbar.setActions([...providedActions, ...menuActions]);
		} else {
			this._toolbar.setActions(menuActions);
		}
	}

	private _layout(): void {
		const dimension = this._layoutService.dimension;
		const maxHeight = dimension.height && dimension.height * .4;
		const height = Math.min(maxHeight, this._editorWidget.getContentHeight());
		const width = Math.min(dimension.width * 0.62 /* golden cut */, DIMENSIONS.MAX_WIDTH);
		this._editorWidget.layout({ width, height });
	}

	private async _getTextModel(resource: URI): Promise<ITextModel | null> {
		const existing = this._modelService.getModel(resource);
		if (existing && !existing.isDisposed()) {
			return existing;
		}
		return this._modelService.createModel(resource.fragment, null, resource, false);
	}

	private _goToSymbolsSupported(): boolean {
		if (!this._currentProvider) {
			return false;
		}
		return this._currentProvider.options.type === AccessibleViewType.Help || this._currentProvider.options.language === 'markdown' || this._currentProvider.options.language === undefined || !!this._currentProvider.getSymbols?.();
	}

	private _updateLastProvider(): IAccessibleContentProvider | undefined {
		if (!this._currentProvider) {
			return;
		}
		const lastProvider = Object.assign({}, this._currentProvider);
		lastProvider.provideContent = this._currentProvider.provideContent.bind(lastProvider);
		lastProvider.options = Object.assign({}, this._currentProvider.options);
		lastProvider.verbositySettingKey = this._currentProvider.verbositySettingKey;
		return lastProvider;
	}

	public showAccessibleViewHelp(): void {
		const lastProvider = this._updateLastProvider();
		if (!lastProvider) {
			return;
		}

		const accessibleViewHelpProvider: IAccessibleContentProvider = {
<<<<<<< HEAD
			provideContent: () => lastProvider.options.customHelp ? lastProvider?.options.customHelp() : this._getAccessibleViewHelpDialogContent(this._goToSymbolsSupported()),
			onClose: () => this.show(lastProvider),
			options: { type: AccessibleViewType.Help },
			verbositySettingKey: lastProvider.verbositySettingKey
=======
			id: currentProvider.id,
			provideContent: () => currentProvider.options.customHelp ? currentProvider?.options.customHelp() : this._getAccessibleViewHelpDialogContent(this._goToSymbolsSupported()),
			onClose: () => this.show(currentProvider),
			options: { type: AccessibleViewType.Help },
			verbositySettingKey: currentProvider.verbositySettingKey
>>>>>>> 3728d519
		};
		this._contextViewService.hideContextView();
		// HACK: Delay to allow the context view to hide #186514
		setTimeout(() => this.show(accessibleViewHelpProvider, undefined, true), 100);
	}

	private _getAccessibleViewHelpDialogContent(providerHasSymbols?: boolean): string {
		const navigationHint = this._getNavigationHint();
		const goToSymbolHint = this._getGoToSymbolHint(providerHasSymbols);
		const toolbarHint = localize('toolbar', "Navigate to the toolbar (Shift+Tab)).");

		let hint = localize('intro', "In the accessible view, you can:\n");
		if (navigationHint) {
			hint += ' - ' + navigationHint + '\n';
		}
		if (goToSymbolHint) {
			hint += ' - ' + goToSymbolHint + '\n';
		}
		if (toolbarHint) {
			hint += ' - ' + toolbarHint + '\n';
		}
		return hint;
	}

	private _getNavigationHint(): string {
		let hint = '';
		const nextKeybinding = this._keybindingService.lookupKeybinding(AccessibilityCommandId.ShowNext)?.getAriaLabel();
		const previousKeybinding = this._keybindingService.lookupKeybinding(AccessibilityCommandId.ShowPrevious)?.getAriaLabel();
		if (nextKeybinding && previousKeybinding) {
			hint = localize('accessibleViewNextPreviousHint', "Show the next ({0}) or previous ({1}) item.", nextKeybinding, previousKeybinding);
		} else {
			hint = localize('chatAccessibleViewNextPreviousHintNoKb', "Show the next or previous item by configuring keybindings for the Show Next & Previous in Accessible View commands.");
		}
		return hint;
	}
	private _getDisableVerbosityHint(verbositySettingKey: AccessibilityVerbositySettingId): string {
		if (!this._configurationService.getValue(verbositySettingKey)) {
			return '';
		}
		let hint = '';
		const disableKeybinding = this._keybindingService.lookupKeybinding(AccessibilityCommandId.DisableVerbosityHint, this._contextKeyService)?.getAriaLabel();
		if (disableKeybinding) {
			hint = localize('acessibleViewDisableHint', "\n\nDisable accessibility verbosity for this feature ({0}).", disableKeybinding);
		} else {
			hint = localize('accessibleViewDisableHintNoKb', "\n\nAdd a keybinding for the command Disable Accessible View Hint, which disables accessibility verbosity for this feature.s");
		}
		return hint;
	}

	private _getGoToSymbolHint(providerHasSymbols?: boolean): string {
		const goToSymbolKb = this._keybindingService.lookupKeybinding(AccessibilityCommandId.GoToSymbol)?.getAriaLabel();
		let goToSymbolHint = '';
		if (providerHasSymbols) {
			if (goToSymbolKb) {
				goToSymbolHint = localize('goToSymbolHint', 'Go to a symbol ({0})', goToSymbolKb);
			} else {
				goToSymbolHint = localize('goToSymbolHintNoKb', 'To go to a symbol, configure a keybinding for the command Go To Symbol in Accessible View');
			}
		}
		return goToSymbolHint;
	}
}

export class AccessibleViewService extends Disposable implements IAccessibleViewService {
	declare readonly _serviceBrand: undefined;
	private _accessibleView: AccessibleView | undefined;

	constructor(
		@IInstantiationService private readonly _instantiationService: IInstantiationService,
		@IConfigurationService private readonly _configurationService: IConfigurationService,
		@IKeybindingService private readonly _keybindingService: IKeybindingService
	) {
		super();
	}

	show(provider: IAccessibleContentProvider): void {
		if (!this._accessibleView) {
			this._accessibleView = this._register(this._instantiationService.createInstance(AccessibleView));
		}
		this._accessibleView.show(provider);
	}
	showLastProvider(id: AccessibleViewProviderId): void {
		this._accessibleView?.showLastProvider(id);
	}
	next(): void {
		this._accessibleView?.next();
	}
	previous(): void {
		this._accessibleView?.previous();
	}
	goToSymbol(): void {
		this._accessibleView?.goToSymbol();
	}
	getOpenAriaHint(verbositySettingKey: AccessibilityVerbositySettingId): string | null {
		if (!this._configurationService.getValue(verbositySettingKey)) {
			return null;
		}
		const keybinding = this._keybindingService.lookupKeybinding(AccessibilityCommandId.OpenAccessibleView)?.getAriaLabel();
		let hint = null;
		if (keybinding) {
			hint = localize('acessibleViewHint', "Inspect this in the accessible view with {0}", keybinding);
		} else {
			hint = localize('acessibleViewHintNoKbEither', "Inspect this in the accessible view via the command Open Accessible View which is currently not triggerable via keybinding.");
		}
		return hint;
	}
	disableHint(): void {
		this._accessibleView?.disableHint();
	}
	showAccessibleViewHelp(): void {
		this._accessibleView?.showAccessibleViewHelp();
	}
	getPosition(): Position | undefined {
		return this._accessibleView?.editorWidget.getPosition() ?? undefined;
	}
	getLastPosition(): Position | undefined {
		const lastLine = this._accessibleView?.editorWidget.getModel()?.getLineCount();
		return lastLine !== undefined && lastLine > 0 ? new Position(lastLine, 1) : undefined;
	}
	setPosition(position: Position, reveal?: boolean): void {
		const editorWidget = this._accessibleView?.editorWidget;
		editorWidget?.setPosition(position);
		if (reveal) {
			editorWidget?.revealLine(position.lineNumber);
		}
	}
}

class AccessibleViewSymbolQuickPick {
	constructor(private _accessibleView: AccessibleView, @IQuickInputService private readonly _quickInputService: IQuickInputService) {

	}
	show(provider: IAccessibleContentProvider): void {
		const quickPick = this._quickInputService.createQuickPick<IAccessibleViewSymbol>();
		quickPick.placeholder = localize('accessibleViewSymbolQuickPickPlaceholder', "Type to search symbols");
		quickPick.title = localize('accessibleViewSymbolQuickPickTitle', "Go to Symbol Accessible View");
		const picks = [];
		const symbols = this._accessibleView.getSymbols();
		if (!symbols) {
			return;
		}
		for (const symbol of symbols) {
			picks.push({
				label: symbol.label,
				ariaLabel: symbol.ariaLabel
			});
		}
		quickPick.canSelectMany = false;
		quickPick.items = symbols;
		quickPick.show();
		quickPick.onDidAccept(() => {
			this._accessibleView.showSymbol(provider, quickPick.selectedItems[0]);
			quickPick.hide();
		});
		quickPick.onDidHide(() => {
			if (quickPick.selectedItems.length === 0) {
				// this was escaped, so refocus the accessible view
				this._accessibleView.show(provider);
			}
		});
	}
}

export interface IAccessibleViewSymbol extends IPickerQuickAccessItem {
	markdownToParse?: string;
	firstListItem?: string;
	lineNumber?: number;
}<|MERGE_RESOLUTION|>--- conflicted
+++ resolved
@@ -566,18 +566,11 @@
 		}
 
 		const accessibleViewHelpProvider: IAccessibleContentProvider = {
-<<<<<<< HEAD
+			id: lastProvider.id,
 			provideContent: () => lastProvider.options.customHelp ? lastProvider?.options.customHelp() : this._getAccessibleViewHelpDialogContent(this._goToSymbolsSupported()),
 			onClose: () => this.show(lastProvider),
 			options: { type: AccessibleViewType.Help },
 			verbositySettingKey: lastProvider.verbositySettingKey
-=======
-			id: currentProvider.id,
-			provideContent: () => currentProvider.options.customHelp ? currentProvider?.options.customHelp() : this._getAccessibleViewHelpDialogContent(this._goToSymbolsSupported()),
-			onClose: () => this.show(currentProvider),
-			options: { type: AccessibleViewType.Help },
-			verbositySettingKey: currentProvider.verbositySettingKey
->>>>>>> 3728d519
 		};
 		this._contextViewService.hideContextView();
 		// HACK: Delay to allow the context view to hide #186514
