{
  "name": "code-oss-dev",
  "version": "1.37.0",
<<<<<<< HEAD
  "distro": "8dcd7590deff4d860f0fda2554b4c7daa7950c03",
=======
  "distro": "0890008b4907e5a7490a4ccc45cc880ce5b37e49",
>>>>>>> 8802050f
  "author": {
    "name": "Microsoft Corporation"
  },
  "license": "MIT",
  "main": "./out/main",
  "private": true,
  "scripts": {
    "test": "mocha",
    "preinstall": "node build/npm/preinstall.js",
    "postinstall": "node build/npm/postinstall.js",
    "compile": "gulp compile --max_old_space_size=4095",
    "watch": "gulp watch --max_old_space_size=4095",
    "watch-client": "gulp watch-client --max_old_space_size=4095",
    "monaco-editor-test": "mocha --only-monaco-editor",
    "precommit": "node build/gulpfile.hygiene.js",
    "gulp": "gulp --max_old_space_size=8192",
    "7z": "7z",
    "update-grammars": "node build/npm/update-all-grammars.js",
    "update-localization-extension": "node build/npm/update-localization-extension.js",
    "smoketest": "cd test/smoke && node test/index.js",
    "download-builtin-extensions": "node build/lib/builtInExtensions.js",
    "monaco-compile-check": "tsc -p src/tsconfig.monaco.json --noEmit",
    "strict-initialization-watch": "tsc --watch -p src/tsconfig.json --noEmit --strictPropertyInitialization",
    "update-distro": "node build/npm/update-distro.js"
  },
  "dependencies": {
    "applicationinsights": "1.0.8",
    "graceful-fs": "4.1.11",
    "http-proxy-agent": "^2.1.0",
    "https-proxy-agent": "^2.2.1",
    "iconv-lite": "0.5.0",
    "jschardet": "1.6.0",
    "keytar": "^4.11.0",
    "minimist": "1.2.0",
    "native-is-elevated": "^0.2.1",
    "native-keymap": "2.0.0",
    "native-watchdog": "1.0.0",
    "node-pty": "0.9.0-beta19",
    "nsfw": "1.2.5",
    "onigasm-umd": "^2.2.2",
    "semver-umd": "^5.5.3",
    "spdlog": "^0.9.0",
    "sudo-prompt": "9.0.0",
    "v8-inspect-profiler": "^0.0.20",
    "vscode-chokidar": "2.1.7",
    "vscode-proxy-agent": "0.4.0",
    "vscode-ripgrep": "^1.5.4",
    "vscode-sqlite3": "4.0.8",
    "vscode-textmate": "^4.2.2",
    "vsda": "https://github.com/microsoft/vsda.git#45edd3db96a5e308a5cfc817d1ee42f6d96e1659",
    "xterm": "3.15.0-beta71",
    "xterm-addon-search": "0.2.0-beta2",
    "xterm-addon-web-links": "0.1.0-beta10",
    "yauzl": "^2.9.2",
    "yazl": "^2.4.3"
  },
  "devDependencies": {
    "7zip": "0.0.6",
    "@types/keytar": "^4.4.0",
    "@types/minimist": "^1.2.0",
    "@types/mocha": "2.2.39",
    "@types/node": "^10.12.12",
    "@types/semver": "^5.5.0",
    "@types/sinon": "^1.16.36",
    "@types/webpack": "^4.4.10",
    "@types/winreg": "^1.2.30",
    "ansi-colors": "^3.2.3",
    "asar": "^0.14.0",
    "chromium-pickle-js": "^0.2.0",
    "copy-webpack-plugin": "^4.5.2",
    "coveralls": "^2.11.11",
    "cson-parser": "^1.3.3",
    "debounce": "^1.0.0",
    "documentdb": "^1.5.1",
    "electron-mksnapshot": "~2.0.0",
    "eslint": "^4.18.2",
    "event-stream": "3.3.4",
    "express": "^4.13.1",
    "fancy-log": "^1.3.3",
    "fast-plist": "0.1.2",
    "glob": "^5.0.13",
    "gulp": "^4.0.0",
    "gulp-atom-electron": "^1.21.1",
    "gulp-azure-storage": "^0.10.0",
    "gulp-buffer": "0.0.2",
    "gulp-concat": "^2.6.1",
    "gulp-cssnano": "^2.1.3",
    "gulp-eslint": "^5.0.0",
    "gulp-filter": "^5.1.0",
    "gulp-flatmap": "^1.0.2",
    "gulp-gunzip": "^1.0.0",
    "gulp-json-editor": "^2.5.0",
    "gulp-plumber": "^1.2.0",
    "gulp-remote-src": "^0.4.4",
    "gulp-rename": "^1.2.0",
    "gulp-replace": "^0.5.4",
    "gulp-shell": "^0.6.5",
    "gulp-tsb": "2.0.7",
    "gulp-tslint": "^8.1.3",
    "gulp-uglify": "^3.0.0",
    "gulp-untar": "^0.0.7",
    "gulp-vinyl-zip": "^2.1.2",
    "http-server": "^0.11.1",
    "husky": "^0.13.1",
    "innosetup": "5.6.1",
    "is": "^3.1.0",
    "istanbul-lib-coverage": "^2.0.5",
    "istanbul-lib-instrument": "^3.3.0",
    "istanbul-lib-report": "^2.0.8",
    "istanbul-lib-source-maps": "^3.0.6",
    "istanbul-reports": "^2.2.6",
    "jsdom-no-contextify": "^3.1.0",
    "lazy.js": "^0.4.2",
    "merge-options": "^1.0.1",
    "mime": "^1.4.1",
    "minimatch": "^3.0.4",
    "mkdirp": "^0.5.0",
    "mocha": "^2.2.5",
    "mocha-junit-reporter": "^1.17.0",
    "opn": "^5.4.0",
    "optimist": "0.3.5",
    "p-all": "^1.0.0",
    "pump": "^1.0.1",
    "queue": "3.0.6",
    "rcedit": "^1.1.0",
    "rimraf": "^2.2.8",
    "sinon": "^1.17.2",
    "source-map": "^0.4.4",
    "ts-loader": "^4.4.2",
    "tslint": "^5.16.0",
    "typescript": "3.5.2",
    "typescript-formatter": "7.1.0",
    "uglify-es": "^3.0.18",
    "underscore": "^1.8.2",
    "vinyl": "^2.0.0",
    "vinyl-fs": "^3.0.0",
    "vsce": "1.48.0",
    "vscode-debugprotocol": "1.35.0",
    "vscode-nls-dev": "^3.3.1",
    "webpack": "^4.16.5",
    "webpack-cli": "^3.1.0",
    "webpack-stream": "^5.1.1"
  },
  "repository": {
    "type": "git",
    "url": "https://github.com/Microsoft/vscode.git"
  },
  "bugs": {
    "url": "https://github.com/Microsoft/vscode/issues"
  },
  "optionalDependencies": {
    "vscode-windows-ca-certs": "0.1.0",
    "vscode-windows-registry": "1.0.1",
    "windows-foreground-love": "0.2.0",
    "windows-mutex": "0.3.0",
    "windows-process-tree": "0.2.4"
  }
}<|MERGE_RESOLUTION|>--- conflicted
+++ resolved
@@ -1,11 +1,7 @@
 {
   "name": "code-oss-dev",
   "version": "1.37.0",
-<<<<<<< HEAD
-  "distro": "8dcd7590deff4d860f0fda2554b4c7daa7950c03",
-=======
   "distro": "0890008b4907e5a7490a4ccc45cc880ce5b37e49",
->>>>>>> 8802050f
   "author": {
     "name": "Microsoft Corporation"
   },
